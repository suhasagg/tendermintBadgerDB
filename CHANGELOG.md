# Changelog

## 0.22.1

<<<<<<< HEAD
IMPROVEMENT
- [docs] Include `ecosystem.json` and `tendermint-bft.md` from deprecated `aib-data` repository.

IMPROVEMENTS:
- [config] Add `instrumentation.max_open_connections`, which limits the number
  of requests in flight to Prometheus server (if enabled). Default: 3.
=======
*July 5th, 2018*

IMPROVEMENTS

* Cleanup post repo-merge.
* [docs] Various improvements.

BUG FIXES

* [state] Return error when EndBlock returns a 0-power validator that isn't
  already in the validator set.
* [consensus] Shut down WAL properly.
>>>>>>> ce824d0b

## 0.22.0

*July 2nd, 2018*

BREAKING CHANGES:
- [config] Rename `skip_upnp` to `upnp`, and turn it off by default.
- [types] Update Amino to v0.10.1
    * Amino is now fully proto3 compatible for the basic types
    * JSON-encoded types now use the type name instead of the prefix bytes
    * Integers are encoded as strings
- [crypto] Update go-crypto to v0.10.0 and merge into `crypto`
    * privKey.Sign returns error.
    * ed25519 address changed to the first 20-bytes of the SHA256 of the raw pubkey bytes
    * `tmlibs/merkle` -> `crypto/merkle`. Uses SHA256 instead of RIPEMD160
- [tmlibs] Update to v0.9.0 and merge into `libs`
    * remove `merkle` package (moved to `crypto/merkle`)
<<<<<<< HEAD
- [rpc] `syncing` is now called `catching_up`.
- [config] Remove `max_block_size_txs` and `max_block_size_bytes` in favor of
  consensus params from the genesis file.
- [config] Change `max_packet_msg_size` back to `max_packet_msg_payload_size`
=======
- [rpc] 
    * All integers are encoded as strings (part of the update for Amino v0.10.1)
    * `syncing` is now called `catching_up`
>>>>>>> ce824d0b

FEATURES
- [cmd] Added metrics (served under `/metrics` using a Prometheus client;
  disabled by default). See the new `instrumentation` section in the config and
  [metrics](https://tendermint.readthedocs.io/projects/tools/en/develop/metrics.html)
  guide.
- [p2p] Add IPv6 support to peering.
- [p2p] Add `external_address` to config to allow specifying the address for
  peers to dial

IMPROVEMENT
- [rpc/client] Supports https and wss now.
- [crypto] Make public key size into public constants
- [mempool] Log tx hash, not entire tx
- [abci] Merged in github.com/tendermint/abci
- [crypto] Merged in github.com/tendermint/go-crypto
- [libs] Merged in github.com/tendermint/tmlibs
- [docs] Move from .rst to .md

BUG FIXES:
- [rpc] Limit maximum number of HTTP/WebSocket connections
  (`rpc.max_open_connections`) and gRPC connections
  (`rpc.grpc_max_open_connections`). Check out "Running In Production" guide if
  you want to increase them.
- [rpc] Limit maximum request body size to 1MB (header is limited to 1MB).
- [consensus] Fix a halting bug where `create_empty_blocks=false`
- [p2p] Fix panic in seed mode

## 0.21.0

*June 21th, 2018*

BREAKING CHANGES

- [config] Change default ports from 4665X to 2665X. Ports over 32768 are
  ephemeral and reserved for use by the kernel.
- [cmd] `unsafe_reset_all` removes the addrbook.json

IMPROVEMENT

- [pubsub] Set default capacity to 0
- [docs] Various improvements

BUG FIXES

- [consensus] Fix an issue where we don't make blocks after `fast_sync` when `create_empty_blocks=false`
- [mempool] Fix #1761 where we don't process txs if `cache_size=0`
- [rpc] Fix memory leak in Websocket (when using `/subscribe` method)
- [config] Escape paths in config - fixes config paths on Windows

## 0.20.0

*June 6th, 2018*

This is the first in a series of breaking releases coming to Tendermint after
soliciting developer feedback and conducting security audits.

This release does not break any blockchain data structures or
protocols other than the ABCI messages between Tendermint and the application.

Applications that upgrade for ABCI v0.11.0 should be able to continue running Tendermint
v0.20.0 on blockchains created with v0.19.X

BREAKING CHANGES

- [abci] Upgrade to
  [v0.11.0](https://github.com/tendermint/abci/blob/master/CHANGELOG.md#0110)
- [abci] Change Query path for filtering peers by node ID from
  `p2p/filter/pubkey/<id>` to `p2p/filter/id/<id>`

## 0.19.9

*June 5th, 2018*

BREAKING CHANGES

- [types/priv_validator] Moved to top level `privval` package

FEATURES

- [config] Collapse PeerConfig into P2PConfig
- [docs] Add quick-install script
- [docs/spec] Add table of Amino prefixes

BUG FIXES

- [rpc] Return 404 for unknown endpoints
- [consensus] Flush WAL on stop
- [evidence] Don't send evidence to peers that are behind
- [p2p] Fix memory leak on peer disconnects
- [rpc] Fix panic when `per_page=0`

## 0.19.8

*June 4th, 2018*

BREAKING:

- [p2p] Remove `auth_enc` config option, peer connections are always auth
  encrypted. Technically a breaking change but seems no one was using it and
  arguably a bug fix :)

BUG FIXES

- [mempool] Fix deadlock under high load when `skip_timeout_commit=true` and
  `create_empty_blocks=false`

## 0.19.7

*May 31st, 2018*

BREAKING:

- [libs/pubsub] TagMap#Get returns a string value
- [libs/pubsub] NewTagMap accepts a map of strings

FEATURES

- [rpc] the RPC documentation is now published to https://tendermint.github.io/slate
- [p2p] AllowDuplicateIP config option to refuse connections from same IP.
    - true by default for now, false by default in next breaking release
- [docs] Add docs for query, tx indexing, events, pubsub
- [docs] Add some notes about running Tendermint in production

IMPROVEMENTS:

- [consensus] Consensus reactor now receives events from a separate synchronous event bus,
  which is not dependant on external RPC load
- [consensus/wal] do not look for height in older files if we've seen height - 1
- [docs] Various cleanup and link fixes

## 0.19.6

*May 29th, 2018*

BUG FIXES

- [blockchain] Fix fast-sync deadlock during high peer turnover

BUG FIX:

- [evidence] Dont send peers evidence from heights they haven't synced to yet
- [p2p] Refuse connections to more than one peer with the same IP
- [docs] Various fixes

## 0.19.5

*May 20th, 2018*

BREAKING CHANGES

- [rpc/client] TxSearch and UnconfirmedTxs have new arguments (see below)
- [rpc/client] TxSearch returns ResultTxSearch
- [version] Breaking changes to Go APIs will not be reflected in breaking
  version change, but will be included in changelog.

FEATURES

- [rpc] `/tx_search` takes `page` (starts at 1) and `per_page` (max 100, default 30) args to paginate results
- [rpc] `/unconfirmed_txs` takes `limit` (max 100, default 30) arg to limit the output
- [config] `mempool.size` and `mempool.cache_size` options

IMPROVEMENTS

- [docs] Lots of updates
- [consensus] Only Fsync() the WAL before executing msgs from ourselves

BUG FIXES

- [mempool] Enforce upper bound on number of transactions

## 0.19.4 (May 17th, 2018)

IMPROVEMENTS

- [state] Improve tx indexing by using batches
- [consensus, state] Improve logging (more consensus logs, fewer tx logs)
- [spec] Moved to `docs/spec` (TODO cleanup the rest of the docs ...)

BUG FIXES

- [consensus] Fix issue #1575 where a late proposer can get stuck

## 0.19.3 (May 14th, 2018)

FEATURES

- [rpc] New `/consensus_state` returns just the votes seen at the current height

IMPROVEMENTS

- [rpc] Add stringified votes and fraction of power voted to `/dump_consensus_state`
- [rpc] Add PeerStateStats to `/dump_consensus_state`

BUG FIXES

- [cmd] Set GenesisTime during `tendermint init`
- [consensus] fix ValidBlock rules

## 0.19.2 (April 30th, 2018)

FEATURES:

- [p2p] Allow peers with different Minor versions to connect
- [rpc] `/net_info` includes `n_peers`

IMPROVEMENTS:

- [p2p] Various code comments, cleanup, error types
- [p2p] Change some Error logs to Debug

BUG FIXES:

- [p2p] Fix reconnect to persistent peer when first dial fails
- [p2p] Validate NodeInfo.ListenAddr
- [p2p] Only allow (MaxNumPeers - MaxNumOutboundPeers) inbound peers
- [p2p/pex] Limit max msg size to 64kB
- [p2p] Fix panic when pex=false
- [p2p] Allow multiple IPs per ID in AddrBook
- [p2p] Fix before/after bugs in addrbook isBad()

## 0.19.1 (April 27th, 2018)

Note this release includes some small breaking changes in the RPC and one in the
config that are really bug fixes. v0.19.1 will work with existing chains, and make Tendermint
easier to use and debug. With <3

BREAKING (MINOR)

- [config] Removed `wal_light` setting. If you really needed this, let us know

FEATURES:

- [networks] moved in tooling from devops repo: terraform and ansible scripts for deploying testnets !
- [cmd] Added `gen_node_key` command

BUG FIXES

Some of these are breaking in the RPC response, but they're really bugs!

- [spec] Document address format and pubkey encoding pre and post Amino
- [rpc] Lower case JSON field names
- [rpc] Fix missing entries, improve, and lower case the fields in `/dump_consensus_state`
- [rpc] Fix NodeInfo.Channels format to hex
- [rpc] Add Validator address to `/status`
- [rpc] Fix `prove` in ABCIQuery
- [cmd] MarshalJSONIndent on init

## 0.19.0 (April 13th, 2018)

BREAKING:
- [cmd] improved `testnet` command; now it can fill in `persistent_peers` for you in the config file and much more (see `tendermint testnet --help` for details)
- [cmd] `show_node_id` now returns an error if there is no node key
- [rpc]: changed the output format for the `/status` endpoint (see https://godoc.org/github.com/tendermint/tendermint/rpc/core#Status)

Upgrade from go-wire to go-amino. This is a sweeping change that breaks everything that is
serialized to disk or over the network.

See github.com/tendermint/go-amino for details on the new format.

See `scripts/wire2amino.go` for a tool to upgrade
genesis/priv_validator/node_key JSON files.

FEATURES

- [test] docker-compose for local testnet setup (thanks Greg!)

## 0.18.0 (April 6th, 2018)

BREAKING:

- [types] Merkle tree uses different encoding for varints (see tmlibs v0.8.0)
- [types] ValidtorSet.GetByAddress returns -1 if no validator found
- [p2p] require all addresses come with an ID no matter what
- [rpc] Listening address must contain tcp:// or unix:// prefix

FEATURES:

- [rpc] StartHTTPAndTLSServer (not used yet)
- [rpc] Include validator's voting power in `/status`
- [rpc] `/tx` and `/tx_search` responses now include the transaction hash
- [rpc] Include peer NodeIDs in `/net_info`

IMPROVEMENTS:
- [config] trim whitespace from elements of lists (like `persistent_peers`)
- [rpc] `/tx_search` results are sorted by height
- [p2p] do not try to connect to ourselves (ok, maybe only once)
- [p2p] seeds respond with a bias towards good peers

BUG FIXES:
- [rpc] fix subscribing using an abci.ResponseDeliverTx tag
- [rpc] fix tx_indexers matchRange
- [rpc] fix unsubscribing (see tmlibs v0.8.0)

## 0.17.1 (March 27th, 2018)

BUG FIXES:
- [types] Actually support `app_state` in genesis as `AppStateJSON`

## 0.17.0 (March 27th, 2018)

BREAKING:
- [types] WriteSignBytes -> SignBytes

IMPROVEMENTS:
- [all] renamed `dummy` (`persistent_dummy`) to `kvstore` (`persistent_kvstore`) (name "dummy" is deprecated and will not work in the next breaking release)
- [docs] note on determinism (docs/determinism.rst)
- [genesis] `app_options` field is deprecated. please rename it to `app_state` in your genesis file(s). `app_options` will not work in the next breaking release
- [p2p] dial seeds directly without potential peers
- [p2p] exponential backoff for addrs in the address book
- [p2p] mark peer as good if it contributed enough votes or block parts
- [p2p] stop peer if it sends incorrect data, msg to unknown channel, msg we did not expect
- [p2p] when `auth_enc` is true, all dialed peers must have a node ID in their address
- [spec] various improvements
- switched from glide to dep internally for package management
- [wire] prep work for upgrading to new go-wire (which is now called go-amino)

FEATURES:
- [config] exposed `auth_enc` flag to enable/disable encryption
- [config] added the `--p2p.private_peer_ids` flag and `PrivatePeerIDs` config variable (see config for description)
- [rpc] added `/health` endpoint, which returns empty result for now
- [types/priv_validator] new format and socket client, allowing for remote signing

BUG FIXES:
- [consensus] fix liveness bug by introducing ValidBlock mechanism

## 0.16.0 (February 20th, 2018)

BREAKING CHANGES:
- [config] use $TMHOME/config for all config and json files
- [p2p] old `--p2p.seeds` is now `--p2p.persistent_peers` (persistent peers to which TM will always connect to)
- [p2p] now `--p2p.seeds` only used for getting addresses (if addrbook is empty; not persistent)
- [p2p] NodeInfo: remove RemoteAddr and add Channels
    - we must have at least one overlapping channel with peer
    - we only send msgs for channels the peer advertised
- [p2p/conn] pong timeout
- [lite] comment out IAVL related code

FEATURES:
- [p2p] added new `/dial_peers&persistent=_` **unsafe** endpoint
- [p2p] persistent node key in `$THMHOME/config/node_key.json`
- [p2p] introduce peer ID and authenticate peers by ID using addresses like `ID@IP:PORT`
- [p2p/pex] new seed mode crawls the network and serves as a seed.
- [config] MempoolConfig.CacheSize
- [config] P2P.SeedMode (`--p2p.seed_mode`)

IMPROVEMENT:
- [p2p/pex] stricter rules in the PEX reactor for better handling of abuse
- [p2p] various improvements to code structure including subpackages for `pex` and `conn`
- [docs] new spec!
- [all] speed up the tests!

BUG FIX:
- [blockchain] StopPeerForError on timeout
- [consensus] StopPeerForError on a bad Maj23 message
- [state] flush mempool conn before calling commit
- [types] fix priv val signing things that only differ by timestamp
- [mempool] fix memory leak causing zombie peers
- [p2p/conn] fix potential deadlock

## 0.15.0 (December 29, 2017)

BREAKING CHANGES:
- [p2p] enable the Peer Exchange reactor by default
- [types] add Timestamp field to Proposal/Vote
- [types] add new fields to Header: TotalTxs, ConsensusParamsHash, LastResultsHash, EvidenceHash
- [types] add Evidence to Block
- [types] simplify ValidateBasic
- [state] updates to support changes to the header
- [state] Enforce <1/3 of validator set can change at a time

FEATURES:
- [state] Send indices of absent validators and addresses of byzantine validators in BeginBlock
- [state] Historical ConsensusParams and ABCIResponses
- [docs] Specification for the base Tendermint data structures.
- [evidence] New evidence reactor for gossiping and managing evidence
- [rpc] `/block_results?height=X` returns the DeliverTx results for a given height.

IMPROVEMENTS:
- [consensus] Better handling of corrupt WAL file

BUG FIXES:
- [lite] fix race
- [state] validate block.Header.ValidatorsHash
- [p2p] allow seed addresses to be prefixed with eg. `tcp://`
- [p2p] use consistent key to refer to peers so we dont try to connect to existing peers
- [cmd] fix `tendermint init` to ignore files that are there and generate files that aren't.

## 0.14.0 (December 11, 2017)

BREAKING CHANGES:
- consensus/wal: removed separator
- rpc/client: changed Subscribe/Unsubscribe/UnsubscribeAll funcs signatures to be identical to event bus.

FEATURES:
- new `tendermint lite` command (and `lite/proxy` pkg) for running a light-client RPC proxy.
    NOTE it is currently insecure and its APIs are not yet covered by semver

IMPROVEMENTS:
- rpc/client: can act as event bus subscriber (See https://github.com/tendermint/tendermint/issues/945).
- p2p: use exponential backoff from seconds to hours when attempting to reconnect to persistent peer
- config: moniker defaults to the machine's hostname instead of "anonymous"

BUG FIXES:
- p2p: no longer exit if one of the seed addresses is incorrect

## 0.13.0 (December 6, 2017)

BREAKING CHANGES:
- abci: update to v0.8 using gogo/protobuf; includes tx tags, vote info in RequestBeginBlock, data.Bytes everywhere, use int64, etc.
- types: block heights are now `int64` everywhere
- types & node: EventSwitch and EventCache have been replaced by EventBus and EventBuffer; event types have been overhauled
- node: EventSwitch methods now refer to EventBus
- rpc/lib/types: RPCResponse is no longer a pointer; WSRPCConnection interface has been modified
- rpc/client: WaitForOneEvent takes an EventsClient instead of types.EventSwitch
- rpc/client: Add/RemoveListenerForEvent are now Subscribe/Unsubscribe
- rpc/core/types: ResultABCIQuery wraps an abci.ResponseQuery
- rpc: `/subscribe` and `/unsubscribe` take `query` arg instead of `event`
- rpc: `/status` returns the LatestBlockTime in human readable form instead of in nanoseconds
- mempool: cached transactions return an error instead of an ABCI response with BadNonce

FEATURES:
- rpc: new `/unsubscribe_all` WebSocket RPC endpoint
- rpc: new `/tx_search` endpoint for filtering transactions by more complex queries
- p2p/trust: new trust metric for tracking peers. See ADR-006
- config: TxIndexConfig allows to set what DeliverTx tags to index

IMPROVEMENTS:
- New asynchronous events system using `tmlibs/pubsub`
- logging: Various small improvements
- consensus: Graceful shutdown when app crashes
- tests: Fix various non-deterministic errors
- p2p: more defensive programming

BUG FIXES:
- consensus: fix panic where prs.ProposalBlockParts is not initialized
- p2p: fix panic on bad channel

## 0.12.1 (November 27, 2017)

BUG FIXES:
- upgrade tmlibs dependency to enable Windows builds for Tendermint

## 0.12.0 (October 27, 2017)

BREAKING CHANGES:
 - rpc/client: websocket ResultsCh and ErrorsCh unified in ResponsesCh.
 - rpc/client: ABCIQuery no longer takes `prove`
 - state: remove GenesisDoc from state.
 - consensus: new binary WAL format provides efficiency and uses checksums to detect corruption
    - use scripts/wal2json to convert to json for debugging

FEATURES:
 - new `certifiers` pkg contains the tendermint light-client library (name subject to change)!
 - rpc: `/genesis` includes the `app_options` .
 - rpc: `/abci_query` takes an additional `height` parameter to support historical queries.
 - rpc/client: new ABCIQueryWithOptions supports options like `trusted` (set false to get a proof) and `height` to query a historical height.

IMPROVEMENTS:
 - rpc: `/genesis` result includes `app_options`
 - rpc/lib/client: add jitter to reconnects.
 - rpc/lib/types: `RPCError` satisfies the `error` interface.

BUG FIXES:
 - rpc/client: fix ws deadlock after stopping
 - blockchain: fix panic on AddBlock when peer is nil
 - mempool: fix sending on TxsAvailable when a tx has been invalidated
 - consensus: dont run WAL catchup if we fast synced

## 0.11.1 (October 10, 2017)

IMPROVEMENTS:
 - blockchain/reactor: respondWithNoResponseMessage for missing height

BUG FIXES:
 - rpc: fixed client WebSocket timeout
 - rpc: client now resubscribes on reconnection
 - rpc: fix panics on missing params
 - rpc: fix `/dump_consensus_state` to have normal json output (NOTE: technically breaking, but worth a bug fix label)
 - types: fixed out of range error in VoteSet.addVote
 - consensus: fix wal autofile via https://github.com/tendermint/tmlibs/blob/master/CHANGELOG.md#032-october-2-2017

## 0.11.0 (September 22, 2017)

BREAKING:
 - genesis file: validator `amount` is now `power`
 - abci: Info, BeginBlock, InitChain all take structs
 - rpc: various changes to match JSONRPC spec (http://www.jsonrpc.org/specification), including breaking ones:
    - requests that previously returned HTTP code 4XX now return 200 with an error code in the JSONRPC.
    - `rpctypes.RPCResponse` uses new `RPCError` type instead of `string`.

 - cmd: if there is no genesis, exit immediately instead of waiting around for one to show.
 - types: `Signer.Sign` returns an error.
 - state: every validator set change is persisted to disk, which required some changes to the `State` structure.
 - p2p: new `p2p.Peer` interface used for all reactor methods (instead of `*p2p.Peer` struct).

FEATURES:
 - rpc: `/validators?height=X` allows querying of validators at previous heights.
 - rpc: Leaving the `height` param empty for `/block`, `/validators`, and `/commit` will return the value for the latest height.

IMPROVEMENTS:
 - docs: Moved all docs from the website and tools repo in, converted to `.rst`, and cleaned up for presentation on `tendermint.readthedocs.io`

BUG FIXES:
 - fix WAL openning issue on Windows

## 0.10.4 (September 5, 2017)

IMPROVEMENTS:
- docs: Added Slate docs to each rpc function (see rpc/core)
- docs: Ported all website docs to Read The Docs
- config: expose some p2p params to tweak performance: RecvRate, SendRate, and MaxMsgPacketPayloadSize
- rpc: Upgrade the websocket client and server, including improved auto reconnect, and proper ping/pong

BUG FIXES:
- consensus: fix panic on getVoteBitArray
- consensus: hang instead of panicking on byzantine consensus failures
- cmd: dont load config for version command

## 0.10.3 (August 10, 2017)

FEATURES:
- control over empty block production:
  - new flag, `--consensus.create_empty_blocks`; when set to false, blocks are only created when there are txs or when the AppHash changes.
  - new config option, `consensus.create_empty_blocks_interval`; an empty block is created after this many seconds.
  - in normal operation, `create_empty_blocks = true` and `create_empty_blocks_interval = 0`, so blocks are being created all the time (as in all previous versions of tendermint). The number of empty blocks can be reduced by increasing `create_empty_blocks_interval` or by setting `create_empty_blocks = false`.
  - new `TxsAvailable()` method added to Mempool that returns a channel which fires when txs are available.
  - new heartbeat message added to consensus reactor to notify peers that a node is waiting for txs before entering propose step.
- rpc: Add `syncing` field to response returned by `/status`. Is `true` while in fast-sync mode.

IMPROVEMENTS:
- various improvements to documentation and code comments

BUG FIXES:
- mempool: pass height into constructor so it doesn't always start at 0

## 0.10.2 (July 10, 2017)

FEATURES:
- Enable lower latency block commits by adding consensus reactor sleep durations and p2p flush throttle timeout to the config

IMPROVEMENTS:
- More detailed logging in the consensus reactor and state machine
- More in-code documentation for many exposed functions, especially in consensus/reactor.go and p2p/switch.go
- Improved readability for some function definitions and code blocks with long lines

## 0.10.1 (June 28, 2017)

FEATURES:
- Use `--trace` to get stack traces for logged errors
- types: GenesisDoc.ValidatorHash returns the hash of the genesis validator set
- types: GenesisDocFromFile parses a GenesiDoc from a JSON file

IMPROVEMENTS:
- Add a Code of Conduct
- Variety of improvements as suggested by `megacheck` tool
- rpc: deduplicate tests between rpc/client and rpc/tests
- rpc: addresses without a protocol prefix default to `tcp://`. `http://` is also accepted as an alias for `tcp://`
- cmd: commands are more easily reuseable from other tools
- DOCKER: automate build/push

BUG FIXES:
- Fix log statements using keys with spaces (logger does not currently support spaces)
- rpc: set logger on websocket connection
- rpc: fix ws connection stability by setting write deadline on pings

## 0.10.0 (June 2, 2017)

Includes major updates to configuration, logging, and json serialization.
Also includes the Grand Repo-Merge of 2017.

BREAKING CHANGES:

- Config and Flags:
  - The `config` map is replaced with a [`Config` struct](https://github.com/tendermint/tendermint/blob/master/config/config.go#L11),
containing substructs: `BaseConfig`, `P2PConfig`, `MempoolConfig`, `ConsensusConfig`, `RPCConfig`
  - This affects the following flags:
    - `--seeds` is now `--p2p.seeds`
    - `--node_laddr` is now `--p2p.laddr`
    - `--pex` is now `--p2p.pex`
    - `--skip_upnp` is now `--p2p.skip_upnp`
    - `--rpc_laddr` is now `--rpc.laddr`
    - `--grpc_laddr` is now `--rpc.grpc_laddr`
  - Any configuration option now within a substract must come under that heading in the `config.toml`, for instance:
    ```
    [p2p]
    laddr="tcp://1.2.3.4:46656"

    [consensus]
    timeout_propose=1000
    ```
  - Use viper and `DefaultConfig() / TestConfig()` functions to handle defaults, and remove `config/tendermint` and `config/tendermint_test`
  - Change some function and method signatures to
  - Change some [function and method signatures](https://gist.github.com/ebuchman/640d5fc6c2605f73497992fe107ebe0b) accomodate new config

- Logger
  - Replace static `log15` logger with a simple interface, and provide a new implementation using `go-kit`.
See our new [logging library](https://github.com/tendermint/tmlibs/log) and [blog post](https://tendermint.com/blog/abstracting-the-logger-interface-in-go) for more details
  - Levels `warn` and `notice` are removed (you may need to change them in your `config.toml`!)
  - Change some [function and method signatures](https://gist.github.com/ebuchman/640d5fc6c2605f73497992fe107ebe0b) to accept a logger

- JSON serialization:
  - Replace `[TypeByte, Xxx]` with `{"type": "some-type", "data": Xxx}` in RPC and all `.json` files by using `go-wire/data`. For instance, a public key is now:
    ```
    "pub_key": {
      "type": "ed25519",
      "data": "83DDF8775937A4A12A2704269E2729FCFCD491B933C4B0A7FFE37FE41D7760D0"
    }
    ```
  - Remove type information about RPC responses, so `[TypeByte, {"jsonrpc": "2.0", ... }]` is now just `{"jsonrpc": "2.0", ... }`
  - Change `[]byte` to `data.Bytes` in all serialized types (for hex encoding)
  - Lowercase the JSON tags in `ValidatorSet` fields
  - Introduce `EventDataInner` for serializing events

- Other:
  - Send InitChain message in handshake if `appBlockHeight == 0`
  - Do not include the `Accum` field when computing the validator hash. This makes the ValidatorSetHash unique for a given validator set, rather than changing with every block (as the Accum changes)
  - Unsafe RPC calls are not enabled by default. This includes `/dial_seeds`, and all calls prefixed with `unsafe`. Use the `--rpc.unsafe` flag to enable.


FEATURES:

- Per-module log levels. For instance, the new default is `state:info,*:error`, which means the `state` package logs at `info` level, and everything else logs at `error` level
- Log if a node is validator or not in every consensus round
- Use ldflags to set git hash as part of the version
- Ignore `address` and `pub_key` fields in `priv_validator.json` and overwrite them with the values derrived from the `priv_key`

IMPROVEMENTS:

- Merge `tendermint/go-p2p -> tendermint/tendermint/p2p` and `tendermint/go-rpc -> tendermint/tendermint/rpc/lib`
- Update paths for grand repo merge:
  - `go-common -> tmlibs/common`
  - `go-data -> go-wire/data`
  - All other `go-` libs, except `go-crypto` and `go-wire`, are merged under `tmlibs`
- No global loggers (loggers are passed into constructors, or preferably set with a SetLogger method)
- Return HTTP status codes with errors for RPC responses
- Limit `/blockchain_info` call to return a maximum of 20 blocks
- Use `.Wrap()` and `.Unwrap()` instead of eg. `PubKeyS` for `go-crypto` types
- RPC JSON responses use pretty printing (via `json.MarshalIndent`)
- Color code different instances of the consensus for tests
- Isolate viper to `cmd/tendermint/commands` and do not read config from file for tests


## 0.9.2 (April 26, 2017)

BUG FIXES:

- Fix bug in `ResetPrivValidator` where we were using the global config and log (causing external consumers, eg. basecoin, to fail).

## 0.9.1 (April 21, 2017)

FEATURES:

- Transaction indexing - txs are indexed by their hash using a simple key-value store; easily extended to more advanced indexers
- New `/tx?hash=X` endpoint to query for transactions and their DeliverTx result by hash. Optionally returns a proof of the tx's inclusion in the block
- `tendermint testnet` command initializes files for a testnet

IMPROVEMENTS:

- CLI now uses Cobra framework
- TMROOT is now TMHOME (TMROOT will stop working in 0.10.0)
- `/broadcast_tx_XXX` also returns the Hash (can be used to query for the tx)
- `/broadcast_tx_commit` also returns the height the block was committed in
- ABCIResponses struct persisted to disk before calling Commit; makes handshake replay much cleaner
- WAL uses #ENDHEIGHT instead of #HEIGHT (#HEIGHT will stop working in 0.10.0)
- Peers included via `--seeds`, under `seeds` in the config, or in `/dial_seeds` are now persistent, and will be reconnected to if the connection breaks

BUG FIXES:

- Fix bug in fast-sync where we stop syncing after a peer is removed, even if they're re-added later
- Fix handshake replay to handle validator set changes and results of DeliverTx when we crash after app.Commit but before state.Save()

## 0.9.0 (March 6, 2017)

BREAKING CHANGES:

- Update ABCI to v0.4.0, where Query is now `Query(RequestQuery) ResponseQuery`, enabling precise proofs at particular heights:

```
message RequestQuery{
	bytes data = 1;
	string path = 2;
	uint64 height = 3;
	bool prove = 4;
}

message ResponseQuery{
	CodeType          code        = 1;
	int64             index       = 2;
	bytes             key         = 3;
	bytes             value       = 4;
	bytes             proof       = 5;
	uint64            height      = 6;
	string            log         = 7;
}
```


- `BlockMeta` data type unifies its Hash and PartSetHash under a `BlockID`:

```
type BlockMeta struct {
	BlockID BlockID `json:"block_id"` // the block hash and partsethash
	Header  *Header `json:"header"`   // The block's Header
}
```

- `ValidatorSet.Proposer` is exposed as a field and persisted with the `State`. Use `GetProposer()` to initialize or update after validator-set changes.

- `tendermint gen_validator` command output is now pure JSON

FEATURES:

- New RPC endpoint `/commit?height=X` returns header and commit for block at height `X`
- Client API for each endpoint, including mocks for testing

IMPROVEMENTS:

- `Node` is now a `BaseService`
- Simplified starting Tendermint in-process from another application
- Better organized Makefile
- Scripts for auto-building binaries across platforms
- Docker image improved, slimmed down (using Alpine), and changed from tendermint/tmbase to tendermint/tendermint
- New repo files: `CONTRIBUTING.md`, Github `ISSUE_TEMPLATE`, `CHANGELOG.md`
- Improvements on CircleCI for managing build/test artifacts
- Handshake replay is doen through the consensus package, possibly using a mockApp
- Graceful shutdown of RPC listeners
- Tests for the PEX reactor and DialSeeds

BUG FIXES:

- Check peer.Send for failure before updating PeerState in consensus
- Fix panic in `/dial_seeds` with invalid addresses
- Fix proposer selection logic in ValidatorSet by taking the address into account in the `accumComparable`
- Fix inconcistencies with `ValidatorSet.Proposer` across restarts by persisting it in the `State`


## 0.8.0 (January 13, 2017)

BREAKING CHANGES:

- New data type `BlockID` to represent blocks:

```
type BlockID struct {
	Hash        []byte        `json:"hash"`
	PartsHeader PartSetHeader `json:"parts"`
}
```

- `Vote` data type now includes validator address and index:

```
type Vote struct {
	ValidatorAddress []byte           `json:"validator_address"`
	ValidatorIndex   int              `json:"validator_index"`
	Height           int              `json:"height"`
	Round            int              `json:"round"`
	Type             byte             `json:"type"`
	BlockID          BlockID          `json:"block_id"` // zero if vote is nil.
	Signature        crypto.Signature `json:"signature"`
}
```

- Update TMSP to v0.3.0, where it is now called ABCI and AppendTx is DeliverTx
- Hex strings in the RPC are now "0x" prefixed


FEATURES:

- New message type on the ConsensusReactor, `Maj23Msg`, for peers to alert others they've seen a Maj23,
in order to track and handle conflicting votes intelligently to prevent Byzantine faults from causing halts:

```
type VoteSetMaj23Message struct {
	Height  int
	Round   int
	Type    byte
	BlockID types.BlockID
}
```

- Configurable block part set size
- Validator set changes
- Optionally skip TimeoutCommit if we have all the votes
- Handshake between Tendermint and App on startup to sync latest state and ensure consistent recovery from crashes
- GRPC server for BroadcastTx endpoint

IMPROVEMENTS:

- Less verbose logging
- Better test coverage (37% -> 49%)
- Canonical SignBytes for signable types
- Write-Ahead Log for Mempool and Consensus via tmlibs/autofile
- Better in-process testing for the consensus reactor and byzantine faults
- Better crash/restart testing for individual nodes at preset failure points, and of networks at arbitrary points
- Better abstraction over timeout mechanics

BUG FIXES:

- Fix memory leak in mempool peer
- Fix panic on POLRound=-1
- Actually set the CommitTime
- Actually send BeginBlock message
- Fix a liveness issues caused by Byzantine proposals/votes. Uses the new `Maj23Msg`.


## 0.7.4 (December 14, 2016)

FEATURES:

- Enable the Peer Exchange reactor with the `--pex` flag for more resilient gossip network (feature still in development, beware dragons)

IMPROVEMENTS:

- Remove restrictions on RPC endpoint `/dial_seeds` to enable manual network configuration

## 0.7.3 (October 20, 2016)

IMPROVEMENTS:

- Type safe FireEvent
- More WAL/replay tests
- Cleanup some docs

BUG FIXES:

- Fix deadlock in mempool for synchronous apps
- Replay handles non-empty blocks
- Fix race condition in HeightVoteSet

## 0.7.2 (September 11, 2016)

BUG FIXES:

- Set mustConnect=false so tendermint will retry connecting to the app

## 0.7.1 (September 10, 2016)

FEATURES:

- New TMSP connection for Query/Info
- New RPC endpoints:
	- `tmsp_query`
	- `tmsp_info`
- Allow application to filter peers through Query (off by default)

IMPROVEMENTS:

- TMSP connection type enforced at compile time
- All listen/client urls use a "tcp://" or "unix://" prefix

BUG FIXES:

- Save LastSignature/LastSignBytes to `priv_validator.json` for recovery
- Fix event unsubscribe
- Fix fastsync/blockchain reactor

## 0.7.0 (August 7, 2016)

BREAKING CHANGES:

- Strict SemVer starting now!
- Update to ABCI v0.2.0
- Validation types now called Commit
- NewBlock event only returns the block header


FEATURES:

- TMSP and RPC support TCP and UNIX sockets
- Addition config options including block size and consensus parameters
- New WAL mode `cswal_light`; logs only the validator's own votes
- New RPC endpoints:
	- for starting/stopping profilers, and for updating config
	- `/broadcast_tx_commit`, returns when tx is included in a block, else an error
	- `/unsafe_flush_mempool`, empties the mempool


IMPROVEMENTS:

- Various optimizations
- Remove bad or invalidated transactions from the mempool cache (allows later duplicates)
- More elaborate testing using CircleCI including benchmarking throughput on 4 digitalocean droplets

BUG FIXES:

- Various fixes to WAL and replay logic
- Various race conditions

## PreHistory

Strict versioning only began with the release of v0.7.0, in late summer 2016.
The project itself began in early summer 2014 and was workable decentralized cryptocurrency software by the end of that year.
Through the course of 2015, in collaboration with Eris Industries (now Monax Indsutries),
many additional features were integrated, including an implementation from scratch of the Ethereum Virtual Machine.
That implementation now forms the heart of [Burrow](https://github.com/hyperledger/burrow).
In the later half of 2015, the consensus algorithm was upgraded with a more asynchronous design and a more deterministic and robust implementation.

By late 2015, frustration with the difficulty of forking a large monolithic stack to create alternative cryptocurrency designs led to the
invention of the Application Blockchain Interface (ABCI), then called the Tendermint Socket Protocol (TMSP).
The Ethereum Virtual Machine and various other transaction features were removed, and Tendermint was whittled down to a core consensus engine
driving an application running in another process.
The ABCI interface and implementation were iterated on and improved over the course of 2016,
until versioned history kicked in with v0.7.0.<|MERGE_RESOLUTION|>--- conflicted
+++ resolved
@@ -1,15 +1,12 @@
 # Changelog
 
-## 0.22.1
-
-<<<<<<< HEAD
-IMPROVEMENT
+IMPROVEMENTs
 - [docs] Include `ecosystem.json` and `tendermint-bft.md` from deprecated `aib-data` repository.
-
-IMPROVEMENTS:
 - [config] Add `instrumentation.max_open_connections`, which limits the number
   of requests in flight to Prometheus server (if enabled). Default: 3.
-=======
+
+## 0.22.1
+
 *July 5th, 2018*
 
 IMPROVEMENTS
@@ -22,7 +19,6 @@
 * [state] Return error when EndBlock returns a 0-power validator that isn't
   already in the validator set.
 * [consensus] Shut down WAL properly.
->>>>>>> ce824d0b
 
 ## 0.22.0
 
@@ -40,16 +36,12 @@
     * `tmlibs/merkle` -> `crypto/merkle`. Uses SHA256 instead of RIPEMD160
 - [tmlibs] Update to v0.9.0 and merge into `libs`
     * remove `merkle` package (moved to `crypto/merkle`)
-<<<<<<< HEAD
-- [rpc] `syncing` is now called `catching_up`.
 - [config] Remove `max_block_size_txs` and `max_block_size_bytes` in favor of
   consensus params from the genesis file.
 - [config] Change `max_packet_msg_size` back to `max_packet_msg_payload_size`
-=======
-- [rpc] 
+- [rpc]
     * All integers are encoded as strings (part of the update for Amino v0.10.1)
     * `syncing` is now called `catching_up`
->>>>>>> ce824d0b
 
 FEATURES
 - [cmd] Added metrics (served under `/metrics` using a Prometheus client;
