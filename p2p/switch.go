package p2p

import (
	"errors"
	"fmt"
	"net"
	"time"

	. "github.com/tendermint/tendermint/common"
)

type Reactor interface {
	Start(sw *Switch)
	Stop()
	GetChannels() []*ChannelDescriptor
	AddPeer(peer *Peer)
	RemovePeer(peer *Peer, reason interface{})
	Receive(chId byte, peer *Peer, msgBytes []byte)
}

//-----------------------------------------------------------------------------

/*
The `Switch` handles peer connections and exposes an API to receive incoming messages
on `Reactors`.  Each `Reactor` is responsible for handling incoming messages of one
or more `Channels`.  So while sending outgoing messages is typically performed on the peer,
incoming messages are received on the reactor.
*/
type Switch struct {
	network      string
	reactors     map[string]Reactor
	chDescs      []*ChannelDescriptor
	reactorsByCh map[byte]Reactor
	peers        *PeerSet
	dialing      *CMap
	listeners    *CMap // listenerName -> chan interface{}
}

var (
	ErrSwitchDuplicatePeer = errors.New("Duplicate peer")
)

const (
	peerDialTimeoutSeconds = 3
)

func NewSwitch() *Switch {

	sw := &Switch{
		network:      "",
		reactors:     make(map[string]Reactor),
		chDescs:      make([]*ChannelDescriptor, 0),
		reactorsByCh: make(map[byte]Reactor),
		peers:        NewPeerSet(),
		dialing:      NewCMap(),
		listeners:    NewCMap(),
	}

	return sw
}

// Not goroutine safe.
func (sw *Switch) SetNetwork(network string) {
	sw.network = network
}

// Not goroutine safe.
func (sw *Switch) AddReactor(name string, reactor Reactor) Reactor {
	// Validate the reactor.
	// No two reactors can share the same channel.
	reactorChannels := reactor.GetChannels()
	for _, chDesc := range reactorChannels {
		chId := chDesc.Id
		if sw.reactorsByCh[chId] != nil {
			panic(fmt.Sprintf("Channel %X has multiple reactors %v & %v", chId, sw.reactorsByCh[chId], reactor))
		}
		sw.chDescs = append(sw.chDescs, chDesc)
		sw.reactorsByCh[chId] = reactor
	}
	sw.reactors[name] = reactor
	return reactor
}

func (sw *Switch) Reactor(name string) Reactor {
	return sw.reactors[name]
}

// Convenience function
func (sw *Switch) StartReactors() {
	for _, reactor := range sw.reactors {
		reactor.Start(sw)
	}
}

// Convenience function
func (sw *Switch) StopReactors() {
	// Stop all reactors.
	for _, reactor := range sw.reactors {
		reactor.Stop()
	}
}

// Convenience function
func (sw *Switch) StopPeers() {
	// Stop each peer.
	for _, peer := range sw.peers.List() {
		peer.stop()
	}
	sw.peers = NewPeerSet()
}

// Convenience function
func (sw *Switch) Stop() {
	sw.StopPeers()
	sw.StopReactors()
}

// Not goroutine safe to modify.
func (sw *Switch) Reactors() map[string]Reactor {
	return sw.reactors
}

func (sw *Switch) AddPeerWithConnection(conn net.Conn, outbound bool) (*Peer, error) {
	peer := newPeer(conn, outbound, sw.reactorsByCh, sw.chDescs, sw.StopPeerForError)

	// Add the peer to .peers
	if sw.peers.Add(peer) {
		log.Info("Added peer", "peer", peer)
	} else {
		log.Info("Ignoring duplicate peer", "peer", peer)
		return nil, ErrSwitchDuplicatePeer
	}

	// Start the peer
	peer.start()

	// Notify listeners.
	sw.doAddPeer(peer)

	// Send handshake
	msg := &pexHandshakeMessage{Network: sw.network}
	peer.Send(PexChannel, msg)

	return peer, nil
}

func (sw *Switch) DialPeerWithAddress(addr *NetAddress) (*Peer, error) {
	log.Debug("Dialing address", "address", addr)
	sw.dialing.Set(addr.String(), addr)
	conn, err := addr.DialTimeout(peerDialTimeoutSeconds * time.Second)
	sw.dialing.Delete(addr.String())
	if err != nil {
		log.Debug("Failed dialing address", "address", addr, "error", err)
		return nil, err
	}
	peer, err := sw.AddPeerWithConnection(conn, true)
	if err != nil {
		log.Debug("Failed adding peer", "address", addr, "conn", conn, "error", err)
		return nil, err
	}
	log.Info("Dialed and added peer", "address", addr, "peer", peer)
	return peer, nil
}

func (sw *Switch) IsDialing(addr *NetAddress) bool {
	return sw.dialing.Has(addr.String())
}

// Broadcast runs a go routine for each attempted send, which will block
// trying to send for defaultSendTimeoutSeconds. Returns a channel
// which receives success values for each attempted send (false if times out)
func (sw *Switch) Broadcast(chId byte, msg interface{}) chan bool {
	successChan := make(chan bool, len(sw.peers.List()))
	log.Debug("Broadcast", "channel", chId, "msg", msg)
	for _, peer := range sw.peers.List() {
		go func() {
			success := peer.Send(chId, msg)
			successChan <- success
		}()
	}
	return successChan

}

// Returns the count of outbound/inbound and outbound-dialing peers.
func (sw *Switch) NumPeers() (outbound, inbound, dialing int) {
	peers := sw.peers.List()
	for _, peer := range peers {
		if peer.outbound {
			outbound++
		} else {
			inbound++
		}
	}
	dialing = sw.dialing.Size()
	return
}

func (sw *Switch) Peers() IPeerSet {
	return sw.peers
}

// Disconnect from a peer due to external error.
// TODO: make record depending on reason.
func (sw *Switch) StopPeerForError(peer *Peer, reason interface{}) {
	log.Info("Stopping peer for error", "peer", peer, "error", reason)
	sw.peers.Remove(peer)
	peer.stop()

	// Notify listeners
	sw.doRemovePeer(peer, reason)
}

// Disconnect from a peer gracefully.
// TODO: handle graceful disconnects.
func (sw *Switch) StopPeerGracefully(peer *Peer) {
	log.Info("Stopping peer gracefully")
	sw.peers.Remove(peer)
	peer.stop()

	// Notify listeners
	sw.doRemovePeer(peer, nil)
}

<<<<<<< HEAD
func (sw *Switch) GetChainId() string {
	return sw.chainId
}

func (sw *Switch) SetChainId(hash []byte, network string) {
	sw.chainId = hex.EncodeToString(hash) + "-" + network
}

=======
>>>>>>> 42e2e113
func (sw *Switch) IsListening() bool {
	return sw.listeners.Size() > 0
}

func (sw *Switch) doAddPeer(peer *Peer) {
	for _, reactor := range sw.reactors {
		reactor.AddPeer(peer)
	}
}

func (sw *Switch) doRemovePeer(peer *Peer, reason interface{}) {
	for _, reactor := range sw.reactors {
		reactor.RemovePeer(peer, reason)
	}
}

//-----------------------------------------------------------------------------

type SwitchEventNewPeer struct {
	Peer *Peer
}

type SwitchEventDonePeer struct {
	Peer  *Peer
	Error interface{}
}<|MERGE_RESOLUTION|>--- conflicted
+++ resolved
@@ -222,17 +222,6 @@
 	sw.doRemovePeer(peer, nil)
 }
 
-<<<<<<< HEAD
-func (sw *Switch) GetChainId() string {
-	return sw.chainId
-}
-
-func (sw *Switch) SetChainId(hash []byte, network string) {
-	sw.chainId = hex.EncodeToString(hash) + "-" + network
-}
-
-=======
->>>>>>> 42e2e113
 func (sw *Switch) IsListening() bool {
 	return sw.listeners.Size() > 0
 }
