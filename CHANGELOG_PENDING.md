# Pending

## v0.26.1

*TBA*

Special thanks to external contributors on this release:

Friendly reminder, we have a [bug bounty program](https://hackerone.com/tendermint).

### BREAKING CHANGES:

* CLI/RPC/Config

* Apps

* Go API

* Blockchain Protocol

* P2P Protocol

### FEATURES:

### IMPROVEMENTS:

### BUG FIXES:

- [crypto/merkle] [\#2756](https://github.com/tendermint/tendermint/issues/2756) Fix crypto/merkle ProofOperators.Verify to check bounds on keypath parts.
- [mempool] fix a bug where we create a WAL despite `wal_dir` being empty
<<<<<<< HEAD
- [mempool] \#2778 No longer send txs back to peers who sent it to you
=======
- [p2p] \#2771 Fix `peer-id` label name in prometheus metrics
>>>>>>> 6e9aee54
<|MERGE_RESOLUTION|>--- conflicted
+++ resolved
@@ -28,8 +28,5 @@
 
 - [crypto/merkle] [\#2756](https://github.com/tendermint/tendermint/issues/2756) Fix crypto/merkle ProofOperators.Verify to check bounds on keypath parts.
 - [mempool] fix a bug where we create a WAL despite `wal_dir` being empty
-<<<<<<< HEAD
 - [mempool] \#2778 No longer send txs back to peers who sent it to you
-=======
-- [p2p] \#2771 Fix `peer-id` label name in prometheus metrics
->>>>>>> 6e9aee54
+- [p2p] \#2771 Fix `peer-id` label name in prometheus metrics\