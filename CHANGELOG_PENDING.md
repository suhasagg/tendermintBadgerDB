# Pending

## v0.27.0

*TBD*

Special thanks to external contributors on this release:

Friendly reminder, we have a [bug bounty
program](https://hackerone.com/tendermint).

### BREAKING CHANGES:

* CLI/RPC/Config

* Apps

* Go API

- [db] [\#2913](https://github.com/tendermint/tendermint/pull/2913) ReverseIterator API change -- start < end, and end is exclusive.

* Blockchain Protocol
  * [state] \#2714 Validators can now only use pubkeys allowed within ConsensusParams.ValidatorParams

* P2P Protocol

### FEATURES:

### IMPROVEMENTS:
- [consensus] [\#2871](https://github.com/tendermint/tendermint/issues/2871) Remove *ProposalHeartbeat* infrastructure as it serves no real purpose

<<<<<<< HEAD
- [mempool] \#2778 No longer send txs back to peers who sent it to you

### BUG FIXES:
- [abci] unlock mutex in localClient so even when app panics (e.g. during CheckTx), consensus continue working
- [abci] fix DATA RACE in localClient
- [rpc] drain channel before calling Unsubscribe(All) in /broadcast_tx_commit
=======
### BUG FIXES:
- [types] \#2938 Fix regression in v0.26.4 where we panic on empty
  genDoc.Validators
>>>>>>> b30c34e7
<|MERGE_RESOLUTION|>--- conflicted
+++ resolved
@@ -29,15 +29,8 @@
 ### IMPROVEMENTS:
 - [consensus] [\#2871](https://github.com/tendermint/tendermint/issues/2871) Remove *ProposalHeartbeat* infrastructure as it serves no real purpose
 
-<<<<<<< HEAD
 - [mempool] \#2778 No longer send txs back to peers who sent it to you
 
 ### BUG FIXES:
-- [abci] unlock mutex in localClient so even when app panics (e.g. during CheckTx), consensus continue working
-- [abci] fix DATA RACE in localClient
-- [rpc] drain channel before calling Unsubscribe(All) in /broadcast_tx_commit
-=======
-### BUG FIXES:
 - [types] \#2938 Fix regression in v0.26.4 where we panic on empty
-  genDoc.Validators
->>>>>>> b30c34e7
+  genDoc.Validators